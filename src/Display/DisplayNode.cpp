////////////////////////////////////////////////////////////////////////////////////////////////////
//                               This file is part of CosmoScout VR                               //
//      and may be used under the terms of the MIT license. See the LICENSE file for details.     //
//                        Copyright: (c) 2019 German Aerospace Center (DLR)                       //
////////////////////////////////////////////////////////////////////////////////////////////////////

#include "DisplayNode.hpp"

#include "../logger.hpp"
#include "Shaders.hpp"

#include "../../../../src/cs-utils/FrameTimings.hpp"
#include "../../../../src/cs-utils/utils.hpp"

#include <VistaKernel/GraphicsManager/VistaSceneGraph.h>
#include <VistaKernel/GraphicsManager/VistaTransformNode.h>
#include <VistaKernel/VistaSystem.h>
#include <VistaKernelOpenSGExt/VistaOpenSGMaterialTools.h>
#include <VistaMath/VistaBoundingBox.h>
#include <VistaOGLExt/VistaOGLUtils.h>

#include <utility>

namespace csp::volumerendering {

////////////////////////////////////////////////////////////////////////////////////////////////////

<<<<<<< HEAD
DisplayNode::DisplayNode(
    std::shared_ptr<cs::core::Settings> settings, std::string anchor, int depthResolution)
    : mTexture(GL_TEXTURE_2D)
=======
DisplayNode::DisplayNode(VolumeShape shape, VistaSceneGraph* sceneGraph,
    std::string const& centerName, std::string const& frameName, double startExistence,
    double endExistence, glm::dvec3 radii, int depthResolution)
    : cs::scene::CelestialBody(centerName, frameName, startExistence, endExistence)
    , mShape(shape)
    , mVistaSceneGraph(sceneGraph)
    , mRadii(radii)
    , mTexture(GL_TEXTURE_2D)
>>>>>>> ab122edb
    , pDepthValues(std::vector<float>(depthResolution * depthResolution))
    , mDepthResolution(depthResolution)
    , mShaderDirty(true) {
  settings->initAnchor(*this, anchor);

  VistaSceneGraph* pSG = GetVistaSystem()->GetGraphicsManager()->GetSceneGraph();
  mVistaNode.reset(pSG->NewOpenGLNode(pSG->GetRoot(), this));
  VistaOpenSGMaterialTools::SetSortKeyOnSubtree(
      mVistaNode.get(), static_cast<int>(cs::utils::DrawOrder::eTransparentItems));
}

////////////////////////////////////////////////////////////////////////////////////////////////////

DisplayNode::~DisplayNode() {
  VistaSceneGraph* pSG = GetVistaSystem()->GetGraphicsManager()->GetSceneGraph();
  pSG->GetRoot()->DisconnectChild(mVistaNode.get());
}

////////////////////////////////////////////////////////////////////////////////////////////////////

void DisplayNode::setEnabled(bool enabled) {
  mEnabled = enabled;
}

////////////////////////////////////////////////////////////////////////////////////////////////////

void DisplayNode::setTexture(std::vector<uint8_t>& texture, int width, int height) {
  mTexture.UploadTexture(width, height, texture.data(), false, GL_RGBA);
}

////////////////////////////////////////////////////////////////////////////////////////////////////

void DisplayNode::setDepthTexture(std::vector<float>& texture, int width, int height) {
  mDepthResolution = width;
  pDepthValues.set(texture);
}

////////////////////////////////////////////////////////////////////////////////////////////////////

void DisplayNode::setTransform(glm::mat4 transform) {
  mTransform = transform;
}

////////////////////////////////////////////////////////////////////////////////////////////////////

void DisplayNode::setMVPMatrix(glm::mat4 mvp) {
  mRendererMVP = mvp;
}

////////////////////////////////////////////////////////////////////////////////////////////////////

void DisplayNode::setUseDepth(bool useDepth) {
  mUseDepth = useDepth;
}

////////////////////////////////////////////////////////////////////////////////////////////////////

void DisplayNode::setDrawDepth(bool drawDepth) {
  mDrawDepth = drawDepth;
}

////////////////////////////////////////////////////////////////////////////////////////////////////

glm::dvec3 DisplayNode::getRadii() const {
  return mRadii;
}

////////////////////////////////////////////////////////////////////////////////////////////////////

double DisplayNode::getHeight(glm::dvec2 lngLat) const {
  return 0.0;
}

////////////////////////////////////////////////////////////////////////////////////////////////////

bool DisplayNode::getIntersection(
    glm::dvec3 const& rayPos, glm::dvec3 const& rayDir, glm::dvec3& pos) const {
  if (!mEnabled) {
    return false;
  }

  glm::dmat4 transform = glm::inverse(getWorldTransform());

  // Transform ray into planet coordinate system.
  glm::dvec4 origin(rayPos, 1.0);
  origin = transform * origin;

  glm::dvec4 direction(rayDir, 0.0);
  direction = transform * direction;
  direction = glm::normalize(direction);

  switch (mShape) {
  case VolumeShape::eCubic: {
    glm::dvec3 minBounds = -mRadii * (sqrt(3.) / 3.);
    glm::dvec3 maxBounds = mRadii * (sqrt(3.) / 3.);

    glm::dvec4 invDir = 1. / direction;
    double     txmin, txmax, tymin, tymax, tzmin, tzmax;
    double     tmin, tmax;
    if (invDir.x >= 0) {
      txmin = (minBounds[0] - origin.x) * invDir.x;
      txmax = (maxBounds[0] - origin.x) * invDir.x;
    } else {
      txmin = (maxBounds[0] - origin.x) * invDir.x;
      txmax = (minBounds[0] - origin.x) * invDir.x;
    }
    if (invDir.y >= 0) {
      tymin = (minBounds[1] - origin.y) * invDir.y;
      tymax = (maxBounds[1] - origin.y) * invDir.y;
    } else {
      tymin = (maxBounds[1] - origin.y) * invDir.y;
      tymax = (minBounds[1] - origin.y) * invDir.y;
    }

    if ((txmin > tymax) || (tymin > txmax)) {
      return false;
    }
    tmin = fmax(txmin, tymin);
    tmax = fmin(txmax, tymax);

    if (invDir.z >= 0) {
      tzmin = (minBounds[2] - origin.z) * invDir.z;
      tzmax = (maxBounds[2] - origin.z) * invDir.z;
    } else {
      tzmin = (maxBounds[2] - origin.z) * invDir.z;
      tzmax = (minBounds[2] - origin.z) * invDir.z;
    }

    if ((tmin > tzmax) || (tzmin > tmax)) {
      return false;
    }
    tmin = fmax(tmin, tzmin);

    pos = origin + direction * tmin;
    break;
  }
  case VolumeShape::eSpherical: {
    double b    = glm::dot(origin, direction);
    double c    = glm::dot(origin, origin) - mRadii[0] * mRadii[0];
    double fDet = b * b - c;

    if (fDet < 0.0) {
      return false;
    }

    fDet = std::sqrt(fDet);

    pos = (origin + direction * (-b - fDet));
    break;
  }
  default:
    return false;
  }

  double     localScale = getAnchorScale();
  glm::dvec3 localPos   = getAnchorPosition();
  glm::dquat localRot   = getAnchorRotation();

  double     angle = glm::angle(localRot);
  glm::dvec3 axis  = glm::axis(localRot);

  glm::dmat4 mat(1.0);
  mat = glm::translate(mat, localPos);
  mat = glm::rotate(mat, angle, axis);
  mat = glm::scale(mat, glm::dvec3(localScale, localScale, localScale));

  pos = mat * glm::dvec4(pos, 1);

  return true;
}

////////////////////////////////////////////////////////////////////////////////////////////////////

bool DisplayNode::GetBoundingBox(VistaBoundingBox& bb) {
  return false;
}

////////////////////////////////////////////////////////////////////////////////////////////////////

} // namespace csp::volumerendering<|MERGE_RESOLUTION|>--- conflicted
+++ resolved
@@ -25,20 +25,10 @@
 
 ////////////////////////////////////////////////////////////////////////////////////////////////////
 
-<<<<<<< HEAD
-DisplayNode::DisplayNode(
+DisplayNode::DisplayNode(VolumeShape shape,
     std::shared_ptr<cs::core::Settings> settings, std::string anchor, int depthResolution)
     : mTexture(GL_TEXTURE_2D)
-=======
-DisplayNode::DisplayNode(VolumeShape shape, VistaSceneGraph* sceneGraph,
-    std::string const& centerName, std::string const& frameName, double startExistence,
-    double endExistence, glm::dvec3 radii, int depthResolution)
-    : cs::scene::CelestialBody(centerName, frameName, startExistence, endExistence)
     , mShape(shape)
-    , mVistaSceneGraph(sceneGraph)
-    , mRadii(radii)
-    , mTexture(GL_TEXTURE_2D)
->>>>>>> ab122edb
     , pDepthValues(std::vector<float>(depthResolution * depthResolution))
     , mDepthResolution(depthResolution)
     , mShaderDirty(true) {
