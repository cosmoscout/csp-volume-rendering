--- conflicted
+++ resolved
@@ -25,17 +25,9 @@
 
 ////////////////////////////////////////////////////////////////////////////////////////////////////
 
-<<<<<<< HEAD
-PointsForwardWarped::PointsForwardWarped(
+PointsForwardWarped::PointsForwardWarped(VolumeShape shape,
     std::shared_ptr<cs::core::Settings> settings, std::string anchor)
-    : DisplayNode(settings, anchor, 256) {
-=======
-PointsForwardWarped::PointsForwardWarped(VolumeShape shape, VistaSceneGraph* sceneGraph,
-    std::string const& centerName, std::string const& frameName, double startExistence,
-    double endExistence, glm::dvec3 radii)
-    : DisplayNode(
-          shape, sceneGraph, centerName, frameName, startExistence, endExistence, radii, 256) {
->>>>>>> ab122edb
+    : DisplayNode(shape, settings, anchor, 256) {
   pDepthValues.connectAndTouch(
       [this](std::vector<float> depthValues) { createBuffers(depthValues); });
 }
