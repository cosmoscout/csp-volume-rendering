--- conflicted
+++ resolved
@@ -535,26 +535,15 @@
   std::thread colorDenoising;
   std::thread depthDenoising;
   if (parameters.mDenoiseColor) {
-<<<<<<< HEAD
     colorDenoising = std::thread([parameters, &colorData]() {
       OSPRayUtility::denoiseImage(colorData, 4, parameters.mResolution);
-=======
-    futureColor = std::async(std::launch::deferred, [parameters, &colorData]() {
-      OSPRayUtility::denoiseImage(colorData, 4, parameters.mResolution);
-      return colorData;
->>>>>>> 5d9729ae
     });
   }
   if (parameters.mWorld.mDepthMode != DepthMode::eNone && parameters.mDenoiseDepth) {
     depthDenoising = std::thread([parameters, &depthData]() {
       std::vector<float> depthGrayscale = OSPRayUtility::depthToGrayscale(depthData);
       OSPRayUtility::denoiseImage(depthGrayscale, 3, parameters.mResolution);
-<<<<<<< HEAD
       depthData = OSPRayUtility::grayscaleToDepth(depthGrayscale);
-=======
-      std::vector<float> data = OSPRayUtility::grayscaleToDepth(depthGrayscale);
-      return data;
->>>>>>> 5d9729ae
     });
   }
 
@@ -651,10 +640,6 @@
   mClipModel.commit();
 
   mGroup.setParam("volume", ospray::cpp::Data(mVolumeModel));
-<<<<<<< HEAD
-=======
-  //mGroup.setParam("clippingGeometry", ospray::cpp::Data(mClipModel));
->>>>>>> 5d9729ae
 
   std::vector<ospray::cpp::Light> lights{mAmbientLight, mSunLight};
   mWorld.setParam("instance", ospray::cpp::Data(mInstance));
