////////////////////////////////////////////////////////////////////////////////////////////////////
//                               This file is part of CosmoScout VR                               //
//      and may be used under the terms of the MIT license. See the LICENSE file for details.     //
//                        Copyright: (c) 2019 German Aerospace Center (DLR)                       //
////////////////////////////////////////////////////////////////////////////////////////////////////

#include "OSPRayUtility.hpp"

#include "../logger.hpp"

#include "../../../../src/cs-utils/logger.hpp"

#include <glm/geometric.hpp>

#include <OpenImageDenoise/oidn.hpp>

#include <ospray/ospray_cpp/ext/rkcommon.h>

#include <rkcommon/math/vec.h>

#include <vtkCellArray.h>
#include <vtkCellData.h>
#include <vtkPointData.h>
#include <vtkUnsignedCharArray.h>

#include <cmath>
#include <future>
#include <thread>

namespace {
oidn::DeviceRef oidnDevice;
}

namespace csp::volumerendering::OSPRayUtility {

////////////////////////////////////////////////////////////////////////////////////////////////////

spdlog::logger& osprayLogger() {
  static auto logger = cs::utils::createLogger("OSPRay");
  return *logger;
}

////////////////////////////////////////////////////////////////////////////////////////////////////

spdlog::logger& oidnLogger() {
  static auto logger = cs::utils::createLogger("OIDN");
  return *logger;
}

////////////////////////////////////////////////////////////////////////////////////////////////////

void initOSPRay() {
  int         argc = 0;
  const char* arg  = "";

  OSPError init_error = ospInit(&argc, &arg);
  if (init_error != OSP_NO_ERROR) {
    osprayLogger().error("OSPRay Initialization failed: {}", init_error);
    throw std::runtime_error("OSPRay Initialization failed.");
  }

  OSPDevice dev = ospGetCurrentDevice();
  ospDeviceSetErrorCallback(
      dev,
      [](void* userData, OSPError e, const char* errorDetails) {
        osprayLogger().error(errorDetails);
      },
      nullptr);
  ospDeviceSetStatusCallback(
      dev, [](void* userData, const char* message) { osprayLogger().info(message); }, nullptr);
  ospDeviceRelease(dev);

  ospLoadModule("volume_depth");

  oidnDevice = oidn::newDevice();
  oidnDevice.setErrorFunction([](void* userPtr, oidn::Error e, const char* errorDetails) {
    oidnLogger().error(errorDetails);
  });
  oidnDevice.commit();
}

////////////////////////////////////////////////////////////////////////////////////////////////////

ospray::cpp::Volume createOSPRayVolume(
    vtkSmartPointer<vtkUnstructuredGrid> vtkVolume, ScalarType scalarType) {
  std::vector<rkcommon::math::vec3f> vertexPositions(
      (rkcommon::math::vec3f*)vtkVolume->GetPoints()->GetVoidPointer(0),
      (rkcommon::math::vec3f*)vtkVolume->GetPoints()->GetVoidPointer(0) +
          vtkVolume->GetNumberOfPoints());

  std::vector<float> data;
  switch (scalarType) {
  case ScalarType::ePointData: {
    std::vector<double> vertexDataD(vtkVolume->GetNumberOfPoints());
    vtkVolume->GetPointData()->GetScalars()->ExportToVoidPointer(vertexDataD.data());
    data.reserve(vertexDataD.size());
    std::transform(vertexDataD.begin(), vertexDataD.end(), std::back_inserter(data),
        [](double d) { return (float)d; });
    break;
  }
  case ScalarType::eCellData: {
    std::vector<double> cellDataD(vtkVolume->GetNumberOfCells());
    vtkVolume->GetCellData()->GetScalars()->ExportToVoidPointer(cellDataD.data());
    data.reserve(cellDataD.size());
    std::transform(cellDataD.begin(), cellDataD.end(), std::back_inserter(data),
        [](double d) { return (float)d; });
    break;
  }
  }

  std::vector<uint64_t> vertexIndices(vtkVolume->GetCells()->GetNumberOfConnectivityEntries());
  vtkVolume->GetCells()->GetConnectivityArray64()->ExportToVoidPointer(vertexIndices.data());

  std::vector<uint64_t> cellIndices(vtkVolume->GetNumberOfCells());
  int                   index = -4;
  std::generate(cellIndices.begin(), cellIndices.end(), [&index] {
    index += 5;
    return index;
  });

  std::vector<uint8_t> cellTypes(
      vtkVolume->GetCellTypesArray()->Begin(), vtkVolume->GetCellTypesArray()->End());

  ospray::cpp::Volume volume("unstructured");
  switch (scalarType) {
  case ScalarType::ePointData:
    volume.setParam("vertex.data", ospray::cpp::Data(data));
    break;
  case ScalarType::eCellData:
    volume.setParam("cell.data", ospray::cpp::Data(data));
    break;
  }
  volume.setParam("vertex.position", ospray::cpp::Data(vertexPositions));
  volume.setParam("index", ospray::cpp::Data(vertexIndices));
  volume.setParam("indexPrefixed", false);
  volume.setParam("cell.index", ospray::cpp::Data(cellIndices));
  volume.setParam("cell.type", ospray::cpp::Data(cellTypes));
  volume.commit();

  return volume;
}

////////////////////////////////////////////////////////////////////////////////////////////////////

ospray::cpp::Volume createOSPRayVolume(
    vtkSmartPointer<vtkStructuredPoints> vtkVolume, std::vector<Scalar> const& scalars) {
  double spacing[3];
  vtkVolume->GetSpacing(spacing);
  int dimensions[3];
  vtkVolume->GetDimensions(dimensions);
  double origin[3];
  for (int i = 0; i < 3; i++) {
    origin[i] = -(vtkVolume->GetBounds()[i * 2 + 1] - vtkVolume->GetBounds()[i * 2]) / 2;
  }

  std::vector<ospray::cpp::CopiedData> ospData(scalars.size());
  vtkSmartPointer<vtkDataArray>        vtkData;

  for (size_t i = 0; i < scalars.size(); i++) {
    switch (scalars[i].mType) {
    case ScalarType::ePointData:
      vtkData = vtkVolume->GetPointData()->GetScalars(scalars[i].mName.c_str());
      break;
    case ScalarType::eCellData:
      vtkData = vtkVolume->GetCellData()->GetScalars(scalars[i].mName.c_str());
      break;
    }

    if (vtkData->GetDataTypeSize() == 4) {
      ospData[i] = ospray::cpp::CopiedData((float*)vtkData->GetVoidPointer(0),
          rkcommon::math::vec3i{dimensions[0], dimensions[1], dimensions[2]});
    } else if (vtkData->GetDataTypeSize() == 8) {
      ospData[i] = ospray::cpp::CopiedData((double*)vtkData->GetVoidPointer(0),
          rkcommon::math::vec3i{dimensions[0], dimensions[1], dimensions[2]});
    }
  }

  ospray::cpp::Volume volume("structuredRegular");
  volume.setParam(
      "gridOrigin", rkcommon::math::vec3f{(float)origin[0], (float)origin[1], (float)origin[2]});
  volume.setParam("gridSpacing",
      rkcommon::math::vec3f{(float)spacing[0], (float)spacing[1], (float)spacing[2]});
  volume.setParam("data", ospray::cpp::Data(ospData.data(), OSP_DATA, ospData.size()));
  volume.setParam("dimensions", rkcommon::math::vec3i{dimensions[0], dimensions[1], dimensions[2]});
  volume.commit();

  return volume;
}

////////////////////////////////////////////////////////////////////////////////////////////////////

ospray::cpp::Volume createOSPRayVolume(
    vtkSmartPointer<vtkStructuredGrid> vtkVolume, std::vector<Scalar> const& scalars) {
  std::array<int, 6> extent;
  vtkVolume->GetExtent(extent.data());
  std::array<double, 6> bounds;
  vtkVolume->GetBounds(bounds.data());
  std::array<int, 3> dimensions;
  vtkVolume->GetDimensions(dimensions.data());
  std::array<double, 3> origin;
  vtkVolume->GetPoint(0, 0, 0, origin.data());

  std::vector<ospray::cpp::CopiedData> ospData(scalars.size());
  vtkSmartPointer<vtkDataArray>        vtkData;
  rkcommon::math::vec3i                dim;

  for (size_t i = 0; i < scalars.size(); i++) {
    switch (scalars[i].mType) {
    case ScalarType::ePointData:
      dim     = {dimensions[1], dimensions[2], dimensions[0]};
      vtkData = vtkVolume->GetPointData()->GetScalars(scalars[i].mName.c_str());
      break;
    case ScalarType::eCellData:
      dim     = {dimensions[1] - 1, dimensions[2] - 1, dimensions[0] - 1};
      vtkData = vtkVolume->GetCellData()->GetScalars(scalars[i].mName.c_str());
      break;
    }

    if (vtkData->GetDataTypeSize() == 4) {
      ospData[i] = ospray::cpp::CopiedData((float*)vtkData->GetVoidPointer(0), dim,
          rkcommon::math::vec3i{4 * dim[2], 4 * dim[2] * dim[0], 4});
    } else if (vtkData->GetDataTypeSize() == 8) {
      ospData[i] = ospray::cpp::CopiedData((double*)vtkData->GetVoidPointer(0), dim,
          rkcommon::math::vec3i{8 * dim[2], 8 * dim[2] * dim[0], 8});
    }
  }

  rkcommon::math::vec3f spacing = {((float)(bounds[3] - bounds[2]) / 2 - (float)origin[2]) / dim[0],
      180.f / dim[1], 360.f / dim[2]};
  rkcommon::math::vec3f gridOrigin =
      rkcommon::math::vec3f{(float)origin[2], spacing[1] / 2, spacing[2] / 2};

  ospray::cpp::Volume volume("structuredSpherical");
  volume.setParam("gridSpacing", spacing);
  volume.setParam("gridOrigin", gridOrigin);
  volume.setParam("data", ospray::cpp::Data(ospData.data(), OSP_DATA, ospData.size()));
  volume.setParam("dimensions", dim);
  volume.commit();

  return volume;
}

////////////////////////////////////////////////////////////////////////////////////////////////////

ospray::cpp::TransferFunction createOSPRayTransferFunction() {
  std::vector<rkcommon::math::vec3f> color   = {rkcommon::math::vec3f(0.f, 0.f, 1.f),
      rkcommon::math::vec3f(0.f, 1.f, 0.f), rkcommon::math::vec3f(1.f, 0.f, 0.f)};
  std::vector<float>                 opacity = {.0f, 1.f};

  rkcommon::math::vec2f valueRange = {0.f, 1.f};

  ospray::cpp::TransferFunction transferFunction("piecewiseLinear");
  transferFunction.setParam("color", ospray::cpp::Data(color));
  transferFunction.setParam("opacity", ospray::cpp::Data(opacity));
  transferFunction.setParam("valueRange", valueRange);
  transferFunction.commit();
  return transferFunction;
}

////////////////////////////////////////////////////////////////////////////////////////////////////

ospray::cpp::TransferFunction createOSPRayTransferFunction(
    float min, float max, std::vector<glm::vec4> const& colors) {
  std::vector<rkcommon::math::vec3f> color;
  std::vector<float>                 opacity;

  for (glm::vec4 c : colors) {
    color.emplace_back(c[0], c[1], c[2]);
    opacity.push_back(std::pow(c[3], 10));
  }

  rkcommon::math::vec2f valueRange = {min, max};

  ospray::cpp::TransferFunction transferFunction("piecewiseLinear");
  transferFunction.setParam("color", ospray::cpp::Data(color));
  transferFunction.setParam("opacity", ospray::cpp::Data(opacity));
  transferFunction.setParam("valueRange", valueRange);
  transferFunction.commit();
  return transferFunction;
}

////////////////////////////////////////////////////////////////////////////////////////////////////

std::vector<float> depthToGrayscale(std::vector<float> const& depth) {
  std::vector<float> grayscale;
  grayscale.reserve(depth.size() * 3);

  for (const float& val : depth) {
    for (int i = 0; i < 3; i++) {
      grayscale.push_back((val + 1) / 2);
    }
  }

  return grayscale;
}

////////////////////////////////////////////////////////////////////////////////////////////////////

std::vector<float> grayscaleToDepth(std::vector<float> const& grayscale) {
  std::vector<float> depth;
  depth.reserve(grayscale.size() / 3);

  for (size_t i = 0; i < grayscale.size() / 3; i++) {
    depth.push_back(grayscale[i * 3] * 2 - 1);
  }

  return depth;
}

////////////////////////////////////////////////////////////////////////////////////////////////////

void denoiseImage(std::vector<float>& image, int channelCount, int resolution) {
<<<<<<< HEAD
  oidn::FilterRef filter = oidnDevice.newFilter("RT");
=======
  oidn::DeviceRef device = oidn::newDevice();
  device.setErrorFunction([](void* userPtr, oidn::Error e, const char* errorDetails) {
    oidnLogger().error(errorDetails);
  });
  device.commit();

  oidn::FilterRef filter = device.newFilter("RT");
>>>>>>> 5d9729ae
  filter.setImage("color", image.data(), oidn::Format::Float3, resolution, resolution, 0,
      sizeof(float) * channelCount, sizeof(float) * channelCount * resolution);
  filter.setImage("output", image.data(), oidn::Format::Float3, resolution, resolution, 0,
      sizeof(float) * channelCount, sizeof(float) * channelCount * resolution);
  filter.commit();

  filter.execute();
}

////////////////////////////////////////////////////////////////////////////////////////////////////

} // namespace csp::volumerendering::OSPRayUtility<|MERGE_RESOLUTION|>--- conflicted
+++ resolved
@@ -310,17 +310,7 @@
 ////////////////////////////////////////////////////////////////////////////////////////////////////
 
 void denoiseImage(std::vector<float>& image, int channelCount, int resolution) {
-<<<<<<< HEAD
   oidn::FilterRef filter = oidnDevice.newFilter("RT");
-=======
-  oidn::DeviceRef device = oidn::newDevice();
-  device.setErrorFunction([](void* userPtr, oidn::Error e, const char* errorDetails) {
-    oidnLogger().error(errorDetails);
-  });
-  device.commit();
-
-  oidn::FilterRef filter = device.newFilter("RT");
->>>>>>> 5d9729ae
   filter.setImage("color", image.data(), oidn::Format::Float3, resolution, resolution, 0,
       sizeof(float) * channelCount, sizeof(float) * channelCount * resolution);
   filter.setImage("output", image.data(), oidn::Format::Float3, resolution, resolution, 0,
