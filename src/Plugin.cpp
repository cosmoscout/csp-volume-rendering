////////////////////////////////////////////////////////////////////////////////////////////////////
//                               This file is part of CosmoScout VR                               //
//      and may be used under the terms of the MIT license. See the LICENSE file for details.     //
//                        Copyright: (c) 2019 German Aerospace Center (DLR)                       //
////////////////////////////////////////////////////////////////////////////////////////////////////

#include "Plugin.hpp"

#include "Data/VtkDataManager.hpp"
#include "Display/Billboard.hpp"
#include "Display/PointsForwardWarped.hpp"
#include "Render/OSPRayRenderer.hpp"
#include "logger.hpp"

#include "../../../src/cs-core/GuiManager.hpp"
#include "../../../src/cs-core/InputManager.hpp"
#include "../../../src/cs-core/Settings.hpp"
#include "../../../src/cs-core/SolarSystem.hpp"
#include "../../../src/cs-core/TimeControl.hpp"
#include "../../../src/cs-graphics/ColorMap.hpp"
#include "../../../src/cs-utils/filesystem.hpp"

#include <VistaKernel/GraphicsManager/VistaGroupNode.h>
#include <VistaKernel/GraphicsManager/VistaOpenGLNode.h>
#include <VistaKernel/GraphicsManager/VistaSceneGraph.h>
#include <VistaKernelOpenSGExt/VistaOpenSGMaterialTools.h>

#include <vtk-8.1/vtkOutputWindow.h>
#include <vtk-8.1/vtkSmartPointer.h>

#include "glm/gtc/epsilon.hpp"
#include "glm/gtx/quaternion.hpp"

#include <numeric>
#include <thread>

////////////////////////////////////////////////////////////////////////////////////////////////////

EXPORT_FN cs::core::PluginBase* create() {
  return new csp::volumerendering::Plugin;
}

////////////////////////////////////////////////////////////////////////////////////////////////////

EXPORT_FN void destroy(cs::core::PluginBase* pluginBase) {
  delete pluginBase; // NOLINT(cppcoreguidelines-owning-memory)
}

////////////////////////////////////////////////////////////////////////////////////////////////////

namespace csp::volumerendering {

////////////////////////////////////////////////////////////////////////////////////////////////////

<<<<<<< HEAD
NLOHMANN_JSON_SERIALIZE_ENUM(
    Plugin::Settings::VolumeFileType, {
                                          {Plugin::Settings::VolumeFileType::eInvalid, nullptr},
                                          {Plugin::Settings::VolumeFileType::eVtk, "vtk"},
                                      })

NLOHMANN_JSON_SERIALIZE_ENUM(
    Renderer::VolumeStructure, {
                                   {Renderer::VolumeStructure::eInvalid, nullptr},
                                   {Renderer::VolumeStructure::eStructured, "structured"},
                                   {Renderer::VolumeStructure::eUnstructured, "unstructured"},
                               })

NLOHMANN_JSON_SERIALIZE_ENUM(
    Renderer::VolumeShape, {
                               {Renderer::VolumeShape::eInvalid, nullptr},
                               {Renderer::VolumeShape::eCubic, "cubic"},
                               {Renderer::VolumeShape::eSpherical, "spherical"},
                           })

NLOHMANN_JSON_SERIALIZE_ENUM(
    Plugin::Settings::DisplayMode, {
                                       {Plugin::Settings::DisplayMode::ePoints, "points"},
                                       {Plugin::Settings::DisplayMode::eMesh, "mesh"},
                                   })

NLOHMANN_JSON_SERIALIZE_ENUM(
    Renderer::DepthMode, {
                             {Renderer::DepthMode::eNone, "none"},
                             {Renderer::DepthMode::eIsosurface, "isosurface"},
                             {Renderer::DepthMode::eFirstHit, "firstHit"},
                             {Renderer::DepthMode::eLastHit, "lastHit"},
                             {Renderer::DepthMode::eThreshold, "threshold"},
                             {Renderer::DepthMode::eMultiThreshold, "multiThreshold"},
                         })
=======
NLOHMANN_JSON_SERIALIZE_ENUM(VolumeFileType, {
                                                 {VolumeFileType::eInvalid, nullptr},
                                                 {VolumeFileType::eGaia, "gaia"},
                                                 {VolumeFileType::eVtk, "vtk"},
                                             })

NLOHMANN_JSON_SERIALIZE_ENUM(VolumeStructure, {
                                                  {VolumeStructure::eInvalid, nullptr},
                                                  {VolumeStructure::eStructured, "structured"},
                                                  {VolumeStructure::eUnstructured, "unstructured"},
                                              })

NLOHMANN_JSON_SERIALIZE_ENUM(VolumeShape, {
                                              {VolumeShape::eInvalid, nullptr},
                                              {VolumeShape::eCubic, "cubic"},
                                              {VolumeShape::eSpherical, "spherical"},
                                          })

NLOHMANN_JSON_SERIALIZE_ENUM(DisplayMode, {
                                              {DisplayMode::ePoints, "points"},
                                              {DisplayMode::eMesh, "mesh"},
                                          })

NLOHMANN_JSON_SERIALIZE_ENUM(DepthMode, {
                                            {DepthMode::eNone, "none"},
                                            {DepthMode::eIsosurface, "isosurface"},
                                            {DepthMode::eFirstHit, "firstHit"},
                                            {DepthMode::eLastHit, "lastHit"},
                                            {DepthMode::eThreshold, "threshold"},
                                            {DepthMode::eMultiThreshold, "multiThreshold"},
                                        })
>>>>>>> ab122edb

void from_json(nlohmann::json const& j, Plugin::Settings& o) {
  // Data settings
  cs::core::Settings::deserialize(j, "volumeDataPath", o.mVolumeDataPath);
  cs::core::Settings::deserialize(j, "volumeDataPattern", o.mVolumeDataPattern);
  cs::core::Settings::deserialize(j, "volumeDataType", o.mVolumeDataType);
  cs::core::Settings::deserialize(j, "volumeStructure", o.mVolumeStructure);
  cs::core::Settings::deserialize(j, "volumeShape", o.mVolumeShape);

  // Rendering settings
  cs::core::Settings::deserialize(j, "requestImages", o.mRequestImages);
  cs::core::Settings::deserialize(j, "resolution", o.mResolution);
  cs::core::Settings::deserialize(j, "samplingRate", o.mSamplingRate);
  cs::core::Settings::deserialize(j, "sunStrength", o.mSunStrength);
  cs::core::Settings::deserialize(j, "densityScale", o.mDensityScale);
  cs::core::Settings::deserialize(j, "denoiseColor", o.mDenoiseColor);
  cs::core::Settings::deserialize(j, "denoiseDepth", o.mDenoiseDepth);
  cs::core::Settings::deserialize(j, "depthMode", o.mDepthMode);
  cs::core::Settings::deserialize(j, "transferFunction", o.mTransferFunction);

  // Display settings
  cs::core::Settings::deserialize(j, "predictiveRendering", o.mPredictiveRendering);
  cs::core::Settings::deserialize(j, "reuseImages", o.mReuseImages);
  cs::core::Settings::deserialize(j, "useDepth", o.mDepthData);
  cs::core::Settings::deserialize(j, "drawDepth", o.mDrawDepth);
  cs::core::Settings::deserialize(j, "displayMode", o.mDisplayMode);

  // Transform settings
  cs::core::Settings::deserialize(j, "anchor", o.mAnchor);
  cs::core::Settings::deserialize(j, "position", o.mPosition);
  cs::core::Settings::deserialize(j, "scale", o.mScale);
  cs::core::Settings::deserialize(j, "rotation", o.mRotation);
}

void to_json(nlohmann::json& j, Plugin::Settings const& o) {
  // Data settings
  cs::core::Settings::serialize(j, "volumeDataPath", o.mVolumeDataPath);
  cs::core::Settings::serialize(j, "volumeDataPattern", o.mVolumeDataPattern);
  cs::core::Settings::serialize(j, "volumeDataType", o.mVolumeDataType);
  cs::core::Settings::serialize(j, "volumeStructure", o.mVolumeStructure);
  cs::core::Settings::serialize(j, "volumeShape", o.mVolumeShape);

  // Rendering settings
  cs::core::Settings::serialize(j, "requestImages", o.mRequestImages);
  cs::core::Settings::serialize(j, "resolution", o.mResolution);
  cs::core::Settings::serialize(j, "samplingRate", o.mSamplingRate);
  cs::core::Settings::serialize(j, "sunStrength", o.mSunStrength);
  cs::core::Settings::serialize(j, "densityScale", o.mDensityScale);
  cs::core::Settings::serialize(j, "denoiseColor", o.mDenoiseColor);
  cs::core::Settings::serialize(j, "denoiseDepth", o.mDenoiseDepth);
  cs::core::Settings::serialize(j, "depthMode", o.mDepthMode);
  cs::core::Settings::serialize(j, "transferFunction", o.mTransferFunction);

  // Display settings
  cs::core::Settings::serialize(j, "predictiveRendering", o.mPredictiveRendering);
  cs::core::Settings::serialize(j, "reuseImages", o.mReuseImages);
  cs::core::Settings::serialize(j, "useDepth", o.mDepthData);
  cs::core::Settings::serialize(j, "drawDepth", o.mDrawDepth);
  cs::core::Settings::serialize(j, "displayMode", o.mDisplayMode);

  // Transform settings
  cs::core::Settings::serialize(j, "anchor", o.mAnchor);
  cs::core::Settings::serialize(j, "position", o.mPosition);
  cs::core::Settings::serialize(j, "scale", o.mScale);
  cs::core::Settings::serialize(j, "rotation", o.mRotation);
}

////////////////////////////////////////////////////////////////////////////////////////////////////

bool Plugin::Frame::operator==(const Frame& other) {
  return mResolution == other.mResolution &&
         glm::all(glm::epsilonEqual(mCameraTransform[0], other.mCameraTransform[0], 0.0001f)) &&
         glm::all(glm::epsilonEqual(mCameraTransform[1], other.mCameraTransform[1], 0.0001f)) &&
         glm::all(glm::epsilonEqual(mCameraTransform[2], other.mCameraTransform[2], 0.0001f)) &&
         glm::all(glm::epsilonEqual(mCameraTransform[3], other.mCameraTransform[3], 0.0001f));
}

////////////////////////////////////////////////////////////////////////////////////////////////////

void Plugin::init() {
  logger().info("Loading plugin...");

  std::thread keepAlive([]() {
    while (1)
      std::this_thread::sleep_for(std::chrono::seconds(1));
  });
  keepAlive.detach();

  // Makes sure that the vtk output window is created on the main thread. If it is created on
  // another thread and that thread stops, all calls to DisplayText etc. from any other thread will
  // block indefinitely.
  vtkOutputWindow::GetInstance()->DisplayDebugText("");

  mOnLoadConnection = mAllSettings->onLoad().connect([this]() { onLoad(); });
  mOnSaveConnection = mAllSettings->onSave().connect(
      [this]() { mAllSettings->mPlugins["csp-volume-rendering"] = mPluginSettings; });

  onLoad();
  registerUICallbacks();
  initUI();
  connectSettings();

  // Init buffers for predictive rendering
  mFrameIntervals.resize(mFrameIntervalsLength);
  mCameraTransforms.resize(mCameraTransformsLength);

  logger().info("Loading plugin done.");
}

////////////////////////////////////////////////////////////////////////////////////////////////////

void Plugin::deInit() {
  logger().info("Unloading plugin...");

  for (auto const& node : mDisplayNodes) {
    mSolarSystem->unregisterBody(node.second);
    mInputManager->unregisterSelectable(node.second);
  }

  mAllSettings->onLoad().disconnect(mOnLoadConnection);
  mAllSettings->onSave().disconnect(mOnSaveConnection);
  mAllSettings->mGraphics.pEnableLighting.disconnect(mLightingConnection);
  mAllSettings->mGraphics.pAmbientBrightness.disconnect(mAmbientConnection);

  logger().info("Unloading done.");
}

////////////////////////////////////////////////////////////////////////////////////////////////////

void Plugin::update() {
  mNextFrame.mCameraTransform = getCurrentCameraTransform();

  switch (mRenderState) {
  case RenderState::eWaitForData:
    if (mDataManager->isReady()) {
      mRenderState = RenderState::eIdle;
    }
    break;
  case RenderState::ePaused:
    if (mPluginSettings.mRequestImages.get()) {
      mRenderState = RenderState::eIdle;
    }
    break;
  case RenderState::eIdle:
    if (!mPluginSettings.mRequestImages.get()) {
      mRenderState = RenderState::ePaused;
    } else if (tryRequestFrame()) {
      mRenderState = RenderState::eRenderingImage;
    }
    break;
  case RenderState::eRenderingImage:
    showRenderProgress();
    if (!mPluginSettings.mRequestImages.get()) {
      mRenderer->cancelRendering();
      mRenderState = RenderState::ePaused;
    } else if (mFutureFrameData.wait_for(std::chrono::seconds(0)) == std::future_status::ready) {
      receiveFrame();
      if (!tryRequestFrame()) {
        mRenderState = RenderState::eIdle;
      }
    }
    break;
  }

  if (mPluginSettings.mReuseImages.get() && mRenderedFrames.size() > 0) {
    tryReuseFrame(mNextFrame.mCameraTransform);
  }

  mLastFrameInterval++;
}

////////////////////////////////////////////////////////////////////////////////////////////////////

void Plugin::onLoad() {
  // Get plugin settings
  from_json(mAllSettings->mPlugins.at("csp-volume-rendering"), mPluginSettings);

  // Init data manager and volume renderer
  mRenderState = RenderState::eWaitForData;

  switch (mPluginSettings.mVolumeDataType.get()) {
<<<<<<< HEAD
  case Settings::VolumeFileType::eVtk:
=======
  case VolumeFileType::eGaia:
    mDataManager = std::make_shared<GaiaDataManager>(
        mPluginSettings.mVolumeDataPath.get(), mPluginSettings.mVolumeDataPattern.get());
    break;
  case VolumeFileType::eVtk:
>>>>>>> ab122edb
    mDataManager = std::make_shared<VtkDataManager>(
        mPluginSettings.mVolumeDataPath.get(), mPluginSettings.mVolumeDataPattern.get());
    break;
  default:
    logger().error("Invalid volume data type given in settings! Should be 'vtk'.");
    throw std::exception("Failed to initialize DataManager.");
    break;
  }

  mRenderer = std::make_unique<OSPRayRenderer>(
      mDataManager, mPluginSettings.mVolumeStructure.get(), mPluginSettings.mVolumeShape.get());

  // If the volume representations already exist, remove them from the solar system
  for (auto const& node : mDisplayNodes) {
    mSolarSystem->unregisterBody(node.second);
    mInputManager->unregisterSelectable(node.second);
  }
  mDisplayNodes.clear();
  mActiveDisplay.reset();

  // Init volume representation
  auto anchor = mAllSettings->mAnchors.find(mPluginSettings.mAnchor.get());
  if (anchor == mAllSettings->mAnchors.end()) {
    logger().error("No anchor with name '{}' found!", mPluginSettings.mAnchor.get());
    throw std::exception("Failed to initialize CelestialObjects.");
  }

<<<<<<< HEAD
  auto existence = anchor->second.mExistence;
  mDisplayNodes[Plugin::Settings::DisplayMode::eMesh] =
      std::make_shared<Billboard>(mAllSettings, mPluginSettings.mAnchor.get());
  mDisplayNodes[Plugin::Settings::DisplayMode::ePoints] =
      std::make_shared<PointsForwardWarped>(mAllSettings, mPluginSettings.mAnchor.get());
=======
  auto [tStartExistence, tEndExistence] = anchor->second.getExistence();
  mDisplayNodes[DisplayMode::eMesh] =
      std::make_shared<Billboard>(mPluginSettings.mVolumeShape.get(), mSceneGraph,
          anchor->second.mCenter, anchor->second.mFrame, tStartExistence, tEndExistence,
          cs::core::SolarSystem::getRadii(anchor->second.mCenter));
  mDisplayNodes[DisplayMode::ePoints] =
      std::make_shared<PointsForwardWarped>(mPluginSettings.mVolumeShape.get(), mSceneGraph,
          anchor->second.mCenter, anchor->second.mFrame, tStartExistence, tEndExistence,
          cs::core::SolarSystem::getRadii(anchor->second.mCenter));
>>>>>>> ab122edb

  for (auto const& node : mDisplayNodes) {
    node.second->setAnchorPosition(mPluginSettings.mPosition.get());
    node.second->setAnchorScale(mPluginSettings.mScale.get());
    node.second->setAnchorRotation(mPluginSettings.mRotation.get());

    mSolarSystem->registerBody(node.second);
    mInputManager->registerSelectable(node.second);
  }
}

////////////////////////////////////////////////////////////////////////////////////////////////////

void Plugin::registerUICallbacks() {
  // Rendering settings
  mGuiManager->getGui()->registerCallback("volumeRendering.setEnableRequestImages",
      "If disabled no new images will be rendered.",
      std::function([this](bool enable) { mPluginSettings.mRequestImages = enable; }));

  mGuiManager->getGui()->registerCallback("volumeRendering.cancel",
      "If an image is currently rendered, cancel it.",
      std::function([this]() { mRenderer->cancelRendering(); }));

  mGuiManager->getGui()->registerCallback("volumeRendering.setResolution",
      "Sets the resolution of the rendered volume images.", std::function([this](double value) {
        mPluginSettings.mResolution = (int)std::lround(value);
      }));

  mGuiManager->getGui()->registerCallback("volumeRendering.setSamplingRate",
      "Sets the sampling rate for volume rendering.",
      std::function([this](double value) { mPluginSettings.mSamplingRate = (float)value; }));

  mGuiManager->getGui()->registerCallback("volumeRendering.setSunStrength",
      "Sets the strength of the sun when shading is enabled.",
      std::function([this](double value) { mPluginSettings.mSunStrength = (float)value; }));

  mGuiManager->getGui()->registerCallback("volumeRendering.setDensityScale",
      "Sets the density scale of the volume.",
      std::function([this](double value) { mPluginSettings.mDensityScale = (float)value; }));

  mGuiManager->getGui()->registerCallback("volumeRendering.setEnableDenoiseColor",
      "Enables use of OIDN for displaying color data.",
      std::function([this](bool enable) { mPluginSettings.mDenoiseColor = enable; }));

  mGuiManager->getGui()->registerCallback("volumeRendering.setEnableDenoiseDepth",
      "Enables use of OIDN for displaying depth data.",
      std::function([this](bool enable) { mPluginSettings.mDenoiseDepth = enable; }));

  mGuiManager->getGui()->registerCallback("volumeRendering.setDepthMode0",
      "Don't calculate a depth value.",
      std::function([this]() { mPluginSettings.mDepthMode = DepthMode::eNone; }));
  mGuiManager->getGui()->registerCallback("volumeRendering.setDepthMode1",
      "Calculate depth of isosurface.",
      std::function([this]() { mPluginSettings.mDepthMode = DepthMode::eIsosurface; }));
  mGuiManager->getGui()->registerCallback("volumeRendering.setDepthMode2",
      "Uses first hit as depth value.",
      std::function([this]() { mPluginSettings.mDepthMode = DepthMode::eFirstHit; }));
  mGuiManager->getGui()->registerCallback("volumeRendering.setDepthMode3",
      "Uses last hit as depth value.",
      std::function([this]() { mPluginSettings.mDepthMode = DepthMode::eLastHit; }));
  mGuiManager->getGui()->registerCallback("volumeRendering.setDepthMode4",
      "Uses depth, at which an opacity threshold was reached.",
      std::function([this]() { mPluginSettings.mDepthMode = DepthMode::eThreshold; }));
  mGuiManager->getGui()->registerCallback("volumeRendering.setDepthMode5",
      "Uses depth, at which the last of multiple opacity thresholds was reached.",
      std::function([this]() { mPluginSettings.mDepthMode = DepthMode::eMultiThreshold; }));

  // Display settings
  mGuiManager->getGui()->registerCallback("volumeRendering.setEnablePredictiveRendering",
      "Enables predicting the next camera position for rendering.",
      std::function([this](bool enable) { mPluginSettings.mPredictiveRendering = enable; }));

  mGuiManager->getGui()->registerCallback("volumeRendering.setEnableReuseImages",
      "Enables reuse of previously rendered images.",
      std::function([this](bool enable) { mPluginSettings.mReuseImages = enable; }));

  mGuiManager->getGui()->registerCallback("volumeRendering.setEnableDepthData",
      "Enables use of depth data for displaying data.",
      std::function([this](bool enable) { mPluginSettings.mDepthData = enable; }));

  mGuiManager->getGui()->registerCallback("volumeRendering.setEnableDrawDepth",
      "Enables displaying the depth buffer instead of the color buffer.",
      std::function([this](bool enable) { mPluginSettings.mDrawDepth = enable; }));

  mGuiManager->getGui()->registerCallback("volumeRendering.setDisplayMode0",
      "Displays the rendered images on a continuous mesh.",
      std::function([this]() { mPluginSettings.mDisplayMode = DisplayMode::eMesh; }));
  mGuiManager->getGui()->registerCallback("volumeRendering.setDisplayMode1",
      "Displays the rendered images on a continuous mesh.",
      std::function([this]() { mPluginSettings.mDisplayMode = DisplayMode::ePoints; }));

  // Data settings
  mGuiManager->getGui()->registerCallback("volumeRendering.setScalar",
      "Set the scalar to be rendered.", std::function([this](std::string scalar) {
        mRenderedFrames.clear();
        mDataManager->setActiveScalar(scalar);
        mParametersDirty = true;
      }));

  mGuiManager->getGui()->registerCallback("volumeRendering.setTimestep",
      "Sets the timestep of the rendered volume images.", std::function([this](double value) {
        mRenderedFrames.clear();
        mDataManager->setTimestep((int)std::lround(value));
        mParametersDirty = true;
      }));

  mGuiManager->getGui()->registerCallback("volumeRendering.preloadTimestep",
      "Prepares the renderer for rendering.", std::function([this](double value) {
        DataManager::State state = mDataManager->getState();
        state.mTimestep          = (int)std::lround(value);
        mRenderer->preloadData(state);
      }));

  mGuiManager->getGui()->registerCallback("volumeRendering.setAnimationSpeed",
      "Time units per second when animating.", std::function([this](double value) {
        // Callback is only registered to suppress warnings
      }));

  // Transferfunction
  mGuiManager->getGui()->registerCallback("volumeRendering.setTransferFunction",
      "Sets the transfer function for rendering the volume.",
      std::function([this](std::string json) {
        mRenderedFrames.clear();
        cs::graphics::ColorMap colorMap(json);
        mRenderer->setTransferFunction(colorMap.getRawData());
        mParametersDirty = true;
      }));

  mGuiManager->getGui()->registerCallback("transferFunctionEditor.importTransferFunction",
      "Import a saved transfer function.", std::function([this](std::string name, double editorId) {
        importTransferFunction(name, (int)std::lround(editorId));
      }));
  mGuiManager->getGui()->registerCallback("transferFunctionEditor.exportTransferFunction",
      "Export the current transfer function to a file.",
      std::function([this](std::string name, std::string jsonTransferFunction) {
        exportTransferFunction(name, jsonTransferFunction);
      }));
}

////////////////////////////////////////////////////////////////////////////////////////////////////

void Plugin::connectSettings() {
  // Connect to data manager properties
  mDataManager->pScalars.connectAndTouch([this](std::vector<std::string> scalars) {
    for (std::string scalar : scalars) {
      mGuiManager->getGui()->callJavascript(
          "CosmoScout.gui.addDropdownValue", "volumeRendering.setScalar", scalar, scalar, false);
    }
    if (scalars.size() > 0) {
      mGuiManager->getGui()->callJavascript(
          "CosmoScout.gui.setDropdownValue", "volumeRendering.setScalar", scalars[0]);
    }
  });
  mDataManager->pTimesteps.connectAndTouch([this](std::vector<int> timesteps) {
    nlohmann::json timestepsJson(timesteps);
    mGuiManager->getGui()->callJavascript(
        "CosmoScout.volumeRendering.setTimesteps", timestepsJson.dump());
  });

  // Connect to global CosmoScout graphics settings
  mLightingConnection =
      mAllSettings->mGraphics.pEnableLighting.connectAndTouch([this](bool enable) {
        mRenderedFrames.clear();
        mRenderer->setShading(enable);
        mParametersDirty = true;
      });
  mAmbientConnection =
      mAllSettings->mGraphics.pAmbientBrightness.connectAndTouch([this](float value) {
        mRenderedFrames.clear();
        mRenderer->setAmbientLight(value);
        mParametersDirty = true;
      });

  // Connect to plugin settings
  // Rendering settings
  mPluginSettings.mRequestImages.connectAndTouch([this](bool enable) {
    mGuiManager->setCheckboxValue("volumeRendering.setEnableRequestImages", enable);
  });
  mPluginSettings.mResolution.connectAndTouch([this](int value) {
    mRenderedFrames.clear();
    mNextFrame.mResolution = value;
    mRenderer->setResolution(value);
    mParametersDirty = true;
    mGuiManager->setSliderValue("volumeRendering.setResolution", value);
  });
  mPluginSettings.mSamplingRate.connectAndTouch([this](float value) {
    mRenderedFrames.clear();
    mRenderer->setSamplingRate(value);
    mParametersDirty = true;
    mGuiManager->setSliderValue("volumeRendering.setSamplingRate", value);
  });
  mPluginSettings.mSunStrength.connectAndTouch([this](float value) {
    mRenderedFrames.clear();
    mRenderer->setSunStrength(value);
    mParametersDirty = true;
    mGuiManager->setSliderValue("volumeRendering.setSunStrength", value);
  });
  mPluginSettings.mDensityScale.connectAndTouch([this](float value) {
    mRenderedFrames.clear();
    mRenderer->setDensityScale(value);
    mParametersDirty = true;
    mGuiManager->setSliderValue("volumeRendering.setDensityScale", value);
  });
  mPluginSettings.mDenoiseColor.connectAndTouch([this](bool enable) {
    mRenderedFrames.clear();
    mRenderer->setDenoiseColor(enable);
    mParametersDirty = true;
    mGuiManager->setCheckboxValue("volumeRendering.setEnableDenoiseColor", enable);
  });
  mPluginSettings.mDenoiseDepth.connectAndTouch([this](bool enable) {
    mRenderedFrames.clear();
    mRenderer->setDenoiseDepth(enable);
    mParametersDirty = true;
    mGuiManager->setCheckboxValue("volumeRendering.setEnableDenoiseDepth", enable);
  });
  mPluginSettings.mDepthMode.connectAndTouch([this](DepthMode drawMode) {
    mRenderedFrames.clear();
    mRenderer->setDepthMode(drawMode);
    mParametersDirty = true;
    if (drawMode == DepthMode::eNone) {
      mGuiManager->setRadioChecked("volumeRendering.setDepthMode0");
    } else if (drawMode == DepthMode::eIsosurface) {
      mGuiManager->setRadioChecked("volumeRendering.setDepthMode1");
    } else if (drawMode == DepthMode::eFirstHit) {
      mGuiManager->setRadioChecked("volumeRendering.setDepthMode2");
    } else if (drawMode == DepthMode::eLastHit) {
      mGuiManager->setRadioChecked("volumeRendering.setDepthMode3");
    } else if (drawMode == DepthMode::eThreshold) {
      mGuiManager->setRadioChecked("volumeRendering.setDepthMode4");
    } else if (drawMode == DepthMode::eMultiThreshold) {
      mGuiManager->setRadioChecked("volumeRendering.setDepthMode5");
    }
  });
  mPluginSettings.mTransferFunction.connectAndTouch([this](std::string name) {
    std::string code = "CosmoScout.volumeRendering.loadTransferFunction('" + name + "');";
    mGuiManager->addScriptToGui(code);
  });

  // Display settings
  mPluginSettings.mPredictiveRendering.connectAndTouch([this](bool enable) {
    mGuiManager->setCheckboxValue("volumeRendering.setEnablePredictiveRendering", enable);
  });
  mPluginSettings.mReuseImages.connectAndTouch([this](bool enable) {
    mGuiManager->setCheckboxValue("volumeRendering.setEnableReuseImages", enable);
  });
  mPluginSettings.mDepthData.connectAndTouch([this](bool enable) {
    for (auto const& node : mDisplayNodes) {
      node.second->setUseDepth(enable);
    }
    mGuiManager->setCheckboxValue("volumeRendering.setEnableDepthData", enable);
  });
  mPluginSettings.mDrawDepth.connectAndTouch([this](bool enable) {
    for (auto const& node : mDisplayNodes) {
      node.second->setDrawDepth(enable);
    }
    mGuiManager->setCheckboxValue("volumeRendering.setEnableDrawDepth", enable);
  });
  mPluginSettings.mDisplayMode.connectAndTouch([this](DisplayMode displayMode) {
    for (auto const& node : mDisplayNodes) {
      if (node.first == displayMode) {
        node.second->setEnabled(true);
      } else {
        node.second->setEnabled(false);
      }
    }
    mActiveDisplay = mDisplayNodes.find(displayMode)->second;

    if (displayMode == DisplayMode::eMesh) {
      mGuiManager->setRadioChecked("volumeRendering.setDisplayMode0");
    } else if (displayMode == DisplayMode::ePoints) {
      mGuiManager->setRadioChecked("volumeRendering.setDisplayMode1");
    }
    if (mDisplayedFrame.has_value()) {
      displayFrame(*mDisplayedFrame, displayMode);
    }
  });
}

////////////////////////////////////////////////////////////////////////////////////////////////////

void Plugin::initUI() {
  // Add the volume rendering user interface components to the CosmoScout user interface.
  mGuiManager->addCssToGui("css/csp-volume-rendering.css");
  mGuiManager->addCssToGui("css/transfer_function_editor.css");
  mGuiManager->addPluginTabToSideBarFromHTML(
      "Volume Rendering", "blur_circular", "../share/resources/gui/volume_rendering_tab.html");
  mGuiManager->addScriptToGuiFromJS("../share/resources/gui/js/transfer_function_editor.js");
  mGuiManager->addScriptToGuiFromJS("../share/resources/gui/js/csp-volume-rendering.js");

  updateAvailableTransferFunctions();
}

////////////////////////////////////////////////////////////////////////////////////////////////////

bool Plugin::tryRequestFrame() {
  if ((!(mNextFrame == mRenderingFrame) || mParametersDirty || mFrameInvalid) &&
      mActiveDisplay->pVisible.get()) {
    cs::utils::FrameTimings::ScopedTimer timer("Request frame");

    mRenderingFrame = mNextFrame;
    glm::vec4 dir = glm::vec4(mSolarSystem->getSunDirection(mActiveDisplay->getWorldPosition()), 1);
    dir           = dir * glm::inverse(mRenderingFrame.mCameraTransform);
    mRenderer->setSunDirection(dir);
    mFutureFrameData   = mRenderer->getFrame(mRenderingFrame.mCameraTransform);
    mLastFrameInterval = 0;
    mParametersDirty   = false;
    mFrameInvalid      = false;
    return true;
  }
  return false;
}

////////////////////////////////////////////////////////////////////////////////////////////////////

glm::mat4 Plugin::getCurrentCameraTransform() {
  glm::mat4 currentCameraTransform = mActiveDisplay->getRelativeTransform(
      mTimeControl->pSimulationTime.get(), mSolarSystem->getObserver());
  float     scale = (float)mActiveDisplay->getRelativeScale(mSolarSystem->getObserver());
  glm::vec3 r     = cs::core::SolarSystem::getRadii(mActiveDisplay->getCenterName());
  currentCameraTransform =
      glm::scale(currentCameraTransform, glm::vec3(1.f / scale, 1.f / scale, 1.f / scale));
  currentCameraTransform[3] *= glm::vec4(1 / r[0], 1 / r[1], 1 / r[2], 1);

  mCameraTransforms[mCameraTransformsIndex] =
      currentCameraTransform * glm::inverse(mLastCameraTransform);
  mLastCameraTransform = currentCameraTransform;
  if (++mCameraTransformsIndex >= mCameraTransformsLength) {
    mCameraTransformsIndex = 0;
  }

  if (mPluginSettings.mPredictiveRendering.get()) {
    currentCameraTransform = predictCameraTransform(currentCameraTransform);
  }
  return currentCameraTransform;
}

////////////////////////////////////////////////////////////////////////////////////////////////////

glm::mat4 Plugin::predictCameraTransform(glm::mat4 currentTransform) {
  glm::mat4 predictedCameraTransform = currentTransform;
  int       meanFrameInterval =
      std::accumulate(mFrameIntervals.begin(), mFrameIntervals.end(), 0) / mFrameIntervalsLength;
  glm::vec3 predictedTranslation(0);
  glm::quat predictedRotation(1, 0, 0, 0);

  for (int i = 0; i < mCameraTransformsLength; i++) {
    predictedTranslation += glm::vec3(mCameraTransforms[i][3].xyz) / (float)mCameraTransformsLength;
    predictedRotation =
        glm::slerp(predictedRotation, glm::quat_cast(mCameraTransforms[i]), 1.f / (i + 1));
  }

  for (int i = 0; i < meanFrameInterval; i++) {
    predictedCameraTransform = glm::mat4_cast(predictedRotation) * predictedCameraTransform;
    predictedCameraTransform = glm::translate(predictedCameraTransform, predictedTranslation);
  }
  return predictedCameraTransform;
}

////////////////////////////////////////////////////////////////////////////////////////////////////

void Plugin::showRenderProgress() {
  std::stringstream code;
  code << "CosmoScout.volumeRendering.setRenderProgress(" << mRenderer->getProgress() << ", false)";
  mGuiManager->addScriptToGui(code.str());
}

////////////////////////////////////////////////////////////////////////////////////////////////////

void Plugin::receiveFrame() {
  mFrameIntervals[mFrameIntervalsIndex] = mLastFrameInterval;
  if (++mFrameIntervalsIndex >= mFrameIntervalsLength) {
    mFrameIntervalsIndex = 0;
  }

  Renderer::RenderedImage renderedImage = mFutureFrameData.get();
  if (!renderedImage.mValid) {
    mFrameInvalid = true;
    return;
  }

  mRenderingFrame.mColorImage          = renderedImage.mColorData;
  mRenderingFrame.mDepthImage          = renderedImage.mDepthData;
  mRenderingFrame.mModelViewProjection = renderedImage.mMVP;
  mRenderedFrames.push_back(mRenderingFrame);

  displayFrame(mRenderingFrame);
}

////////////////////////////////////////////////////////////////////////////////////////////////////

float diffTranslations(glm::mat4 transformA, glm::mat4 transformB) {
  glm::vec3 translationA = glm::normalize(transformA[3]);
  glm::vec3 translationB = glm::normalize(transformB[3]);
  return glm::length(translationB - translationA);
}

////////////////////////////////////////////////////////////////////////////////////////////////////

void Plugin::tryReuseFrame(glm::mat4 cameraTransform) {
  cs::utils::FrameTimings::ScopedTimer timer("Try reuse frame");

  Frame bestFrame = mRenderedFrames.back();
  float minDiff   = diffTranslations(cameraTransform, bestFrame.mCameraTransform);
  for (const Frame& f : mRenderedFrames) {
    float diff = diffTranslations(cameraTransform, f.mCameraTransform);
    if (diff < minDiff) {
      minDiff   = diff;
      bestFrame = f;
    }
  }
  if (mDisplayedFrame.has_value() && !(bestFrame == *mDisplayedFrame) && minDiff > 0) {
    displayFrame(bestFrame);
  }
}

////////////////////////////////////////////////////////////////////////////////////////////////////

void Plugin::displayFrame(Frame& frame) {
  displayFrame(frame, mPluginSettings.mDisplayMode.get());
}

////////////////////////////////////////////////////////////////////////////////////////////////////

void Plugin::displayFrame(Frame& frame, DisplayMode displayMode) {
  cs::utils::FrameTimings::ScopedTimer timer("Display volume frame");

  std::shared_ptr<DisplayNode> displayNode = mDisplayNodes.find(displayMode)->second;
  displayNode->setTexture(frame.mColorImage, frame.mResolution, frame.mResolution);
  displayNode->setDepthTexture(frame.mDepthImage, frame.mResolution, frame.mResolution);
  displayNode->setTransform(glm::toMat4(glm::toQuat(frame.mCameraTransform)));
  displayNode->setMVPMatrix(frame.mModelViewProjection);

  mDisplayedFrame = frame;
}

////////////////////////////////////////////////////////////////////////////////////////////////////

void Plugin::exportTransferFunction(
    std::string const& path, std::string const& jsonTransferFunction) {
  std::ofstream o("../share/resources/transferfunctions/" + path);
  o << jsonTransferFunction;

  updateAvailableTransferFunctions();
}

////////////////////////////////////////////////////////////////////////////////////////////////////

void Plugin::importTransferFunction(std::string const& path, int editorId) {
  std::stringstream jsonTransferFunction;
  std::ifstream     i("../share/resources/transferfunctions/" + path);
  jsonTransferFunction << i.rdbuf();
  std::string code = "CosmoScout.transferFunctionEditor.loadTransferFunction(`" +
                     jsonTransferFunction.str() + "`, " + std::to_string(editorId) + ");";
  mGuiManager->addScriptToGui(code);
}

////////////////////////////////////////////////////////////////////////////////////////////////////

void Plugin::updateAvailableTransferFunctions() {
  nlohmann::json j;
  for (const auto& file :
      cs::utils::filesystem::listFiles("../share/resources/transferfunctions/")) {
    std::string filename = file;
    filename.erase(0, 37);
    j.push_back(filename);
  }

  std::string code =
      "CosmoScout.transferFunctionEditor.setAvailableTransferFunctions(`" + j.dump() + "`);";
  mGuiManager->addScriptToGui(code);
}

////////////////////////////////////////////////////////////////////////////////////////////////////

} // namespace csp::volumerendering<|MERGE_RESOLUTION|>--- conflicted
+++ resolved
@@ -52,46 +52,8 @@
 
 ////////////////////////////////////////////////////////////////////////////////////////////////////
 
-<<<<<<< HEAD
-NLOHMANN_JSON_SERIALIZE_ENUM(
-    Plugin::Settings::VolumeFileType, {
-                                          {Plugin::Settings::VolumeFileType::eInvalid, nullptr},
-                                          {Plugin::Settings::VolumeFileType::eVtk, "vtk"},
-                                      })
-
-NLOHMANN_JSON_SERIALIZE_ENUM(
-    Renderer::VolumeStructure, {
-                                   {Renderer::VolumeStructure::eInvalid, nullptr},
-                                   {Renderer::VolumeStructure::eStructured, "structured"},
-                                   {Renderer::VolumeStructure::eUnstructured, "unstructured"},
-                               })
-
-NLOHMANN_JSON_SERIALIZE_ENUM(
-    Renderer::VolumeShape, {
-                               {Renderer::VolumeShape::eInvalid, nullptr},
-                               {Renderer::VolumeShape::eCubic, "cubic"},
-                               {Renderer::VolumeShape::eSpherical, "spherical"},
-                           })
-
-NLOHMANN_JSON_SERIALIZE_ENUM(
-    Plugin::Settings::DisplayMode, {
-                                       {Plugin::Settings::DisplayMode::ePoints, "points"},
-                                       {Plugin::Settings::DisplayMode::eMesh, "mesh"},
-                                   })
-
-NLOHMANN_JSON_SERIALIZE_ENUM(
-    Renderer::DepthMode, {
-                             {Renderer::DepthMode::eNone, "none"},
-                             {Renderer::DepthMode::eIsosurface, "isosurface"},
-                             {Renderer::DepthMode::eFirstHit, "firstHit"},
-                             {Renderer::DepthMode::eLastHit, "lastHit"},
-                             {Renderer::DepthMode::eThreshold, "threshold"},
-                             {Renderer::DepthMode::eMultiThreshold, "multiThreshold"},
-                         })
-=======
 NLOHMANN_JSON_SERIALIZE_ENUM(VolumeFileType, {
                                                  {VolumeFileType::eInvalid, nullptr},
-                                                 {VolumeFileType::eGaia, "gaia"},
                                                  {VolumeFileType::eVtk, "vtk"},
                                              })
 
@@ -120,7 +82,6 @@
                                             {DepthMode::eThreshold, "threshold"},
                                             {DepthMode::eMultiThreshold, "multiThreshold"},
                                         })
->>>>>>> ab122edb
 
 void from_json(nlohmann::json const& j, Plugin::Settings& o) {
   // Data settings
@@ -302,15 +263,7 @@
   mRenderState = RenderState::eWaitForData;
 
   switch (mPluginSettings.mVolumeDataType.get()) {
-<<<<<<< HEAD
-  case Settings::VolumeFileType::eVtk:
-=======
-  case VolumeFileType::eGaia:
-    mDataManager = std::make_shared<GaiaDataManager>(
-        mPluginSettings.mVolumeDataPath.get(), mPluginSettings.mVolumeDataPattern.get());
-    break;
   case VolumeFileType::eVtk:
->>>>>>> ab122edb
     mDataManager = std::make_shared<VtkDataManager>(
         mPluginSettings.mVolumeDataPath.get(), mPluginSettings.mVolumeDataPattern.get());
     break;
@@ -338,23 +291,11 @@
     throw std::exception("Failed to initialize CelestialObjects.");
   }
 
-<<<<<<< HEAD
   auto existence = anchor->second.mExistence;
-  mDisplayNodes[Plugin::Settings::DisplayMode::eMesh] =
-      std::make_shared<Billboard>(mAllSettings, mPluginSettings.mAnchor.get());
-  mDisplayNodes[Plugin::Settings::DisplayMode::ePoints] =
-      std::make_shared<PointsForwardWarped>(mAllSettings, mPluginSettings.mAnchor.get());
-=======
-  auto [tStartExistence, tEndExistence] = anchor->second.getExistence();
   mDisplayNodes[DisplayMode::eMesh] =
-      std::make_shared<Billboard>(mPluginSettings.mVolumeShape.get(), mSceneGraph,
-          anchor->second.mCenter, anchor->second.mFrame, tStartExistence, tEndExistence,
-          cs::core::SolarSystem::getRadii(anchor->second.mCenter));
+      std::make_shared<Billboard>(mPluginSettings.mVolumeShape.get(), mAllSettings, mPluginSettings.mAnchor.get());
   mDisplayNodes[DisplayMode::ePoints] =
-      std::make_shared<PointsForwardWarped>(mPluginSettings.mVolumeShape.get(), mSceneGraph,
-          anchor->second.mCenter, anchor->second.mFrame, tStartExistence, tEndExistence,
-          cs::core::SolarSystem::getRadii(anchor->second.mCenter));
->>>>>>> ab122edb
+      std::make_shared<PointsForwardWarped>(mPluginSettings.mVolumeShape.get(), mAllSettings, mPluginSettings.mAnchor.get());
 
   for (auto const& node : mDisplayNodes) {
     node.second->setAnchorPosition(mPluginSettings.mPosition.get());
