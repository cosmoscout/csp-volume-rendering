////////////////////////////////////////////////////////////////////////////////////////////////////
//                               This file is part of CosmoScout VR                               //
//      and may be used under the terms of the MIT license. See the LICENSE file for details.     //
//                        Copyright: (c) 2019 German Aerospace Center (DLR)                       //
////////////////////////////////////////////////////////////////////////////////////////////////////

#ifndef CSP_VOLUME_RENDERING_PLUGIN_HPP
#define CSP_VOLUME_RENDERING_PLUGIN_HPP

#include "Data/DataManager.hpp"
#include "Display/DisplayNode.hpp"
#include "Enums.hpp"
#include "Render/Renderer.hpp"

#include "../../../src/cs-core/PluginBase.hpp"
#include "../../../src/cs-utils/DefaultProperty.hpp"

#include <VistaKernel/GraphicsManager/VistaOpenGLNode.h>

#include <glm/gtc/type_ptr.hpp>

#include <future>
#include <map>
#include <optional>
#include <string>

namespace csp::volumerendering {

class Plugin : public cs::core::PluginBase {
 public:
  struct Settings {
<<<<<<< HEAD
    enum class VolumeFileType { eInvalid = -1, eVtk };
    enum class DisplayMode { eMesh, ePoints };

=======
>>>>>>> ab122edb
    // Data settings
    cs::utils::Property<std::string>     mVolumeDataPath;
    cs::utils::Property<std::string>     mVolumeDataPattern;
    cs::utils::Property<VolumeFileType>  mVolumeDataType;
    cs::utils::Property<VolumeStructure> mVolumeStructure;
    cs::utils::Property<VolumeShape>     mVolumeShape;

    // Rendering settings
    cs::utils::DefaultProperty<bool>        mRequestImages{true};
    cs::utils::DefaultProperty<int>         mResolution{256};
    cs::utils::DefaultProperty<float>       mSamplingRate{0.05f};
    cs::utils::DefaultProperty<float>       mSunStrength{1.f};
    cs::utils::DefaultProperty<float>       mDensityScale{1.f};
    cs::utils::DefaultProperty<bool>        mDenoiseColor{true};
    cs::utils::DefaultProperty<bool>        mDenoiseDepth{true};
    cs::utils::DefaultProperty<DepthMode>   mDepthMode{DepthMode::eNone};
    cs::utils::DefaultProperty<std::string> mTransferFunction{"BlackBody.json"};

    // Display settings
    cs::utils::DefaultProperty<bool>        mPredictiveRendering{false};
    cs::utils::DefaultProperty<bool>        mReuseImages{false};
    cs::utils::DefaultProperty<bool>        mDepthData{true};
    cs::utils::DefaultProperty<bool>        mDrawDepth{false};
    cs::utils::DefaultProperty<DisplayMode> mDisplayMode{DisplayMode::eMesh};

    // Transform settings
    cs::utils::Property<std::string>       mAnchor;
    cs::utils::DefaultProperty<glm::dvec3> mPosition{glm::dvec3(0, 0, 0)};
    cs::utils::DefaultProperty<double>     mScale{1.};
    cs::utils::DefaultProperty<glm::dquat> mRotation{glm::dquat(1, 0, 0, 0)};
  };

  void init() override;
  void deInit() override;
  void update() override;

 private:
  struct Frame {
    glm::mat4            mCameraTransform;
    glm::mat4            mModelViewProjection;
    int                  mResolution;
    std::vector<uint8_t> mColorImage;
    std::vector<float>   mDepthImage;

    bool operator==(const Frame& other);
  };

  enum class RenderState { eWaitForData, eIdle, ePaused, eRenderingImage };

  void initUI();
  void onLoad();
  void registerUICallbacks();
  void connectSettings();

  bool tryRequestFrame();

  glm::mat4 getCurrentCameraTransform();
  glm::mat4 predictCameraTransform(glm::mat4 currentTransform);

  void showRenderProgress();

  void receiveFrame();
  void displayFrame(Frame& frame);
  void displayFrame(Frame& frame, DisplayMode displayMode);
  void tryReuseFrame(glm::mat4 cameraTransform);

  void exportTransferFunction(std::string const& path, std::string const& jsonTransferFunction);
  void importTransferFunction(std::string const& path, int editorId);
  void updateAvailableTransferFunctions();

  Settings mPluginSettings;

  int mOnLoadConnection = -1;
  int mOnSaveConnection = -1;

  int mLightingConnection = -1;
  int mAmbientConnection  = -1;

  int              mLastFrameInterval;
  std::vector<int> mFrameIntervals;
  int              mFrameIntervalsLength = 3;
  int              mFrameIntervalsIndex  = 0;

  glm::mat4              mLastCameraTransform;
  std::vector<glm::mat4> mCameraTransforms;
  int                    mCameraTransformsLength = 15;
  int                    mCameraTransformsIndex  = 0;

  std::unique_ptr<Renderer>                           mRenderer;
  std::shared_ptr<DataManager>                        mDataManager;
  std::map<DisplayMode, std::shared_ptr<DisplayNode>> mDisplayNodes;
  std::shared_ptr<DisplayNode>                        mActiveDisplay;

  std::future<Renderer::RenderedImage> mFutureFrameData;

  RenderState mRenderState = RenderState::eWaitForData;

  bool mFrameInvalid;
  bool mParametersDirty;

  Frame                mNextFrame;
  Frame                mRenderingFrame;
  std::optional<Frame> mDisplayedFrame;
  std::vector<Frame>   mRenderedFrames;
};

} // namespace csp::volumerendering

#endif // CSP_VOLUME_RENDERING_PLUGIN_HPP<|MERGE_RESOLUTION|>--- conflicted
+++ resolved
@@ -29,12 +29,6 @@
 class Plugin : public cs::core::PluginBase {
  public:
   struct Settings {
-<<<<<<< HEAD
-    enum class VolumeFileType { eInvalid = -1, eVtk };
-    enum class DisplayMode { eMesh, ePoints };
-
-=======
->>>>>>> ab122edb
     // Data settings
     cs::utils::Property<std::string>     mVolumeDataPath;
     cs::utils::Property<std::string>     mVolumeDataPattern;
